--- conflicted
+++ resolved
@@ -89,16 +89,10 @@
 
     # interpolate rotated positions onto x-pixel column values (default)
     if interp:
-<<<<<<< HEAD
-        y_new = np.interp(x, x_new, y_new)
-        return x, y_new
-
-=======
         # interpolate new coordinates onto original x values. 
         y_new = interp1d(x_new, y_new, kind='linear', fill_value='extrapolate')(x)
         return x, y_new
     
->>>>>>> a291f5bd
     return x_new, y_new
 
 
