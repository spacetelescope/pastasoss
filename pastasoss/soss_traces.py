# Module to predict SOSS trace positions for a given spectral order(s)
# given the  a pupil wheel position angle taken from the "PWCPOS" fits
# header keyword.

from dataclasses import dataclass
from typing import Tuple

import numpy as np
from scipy.interpolate import interp1d
from pkg_resources import resource_filename

from pastasoss.wavecal import get_wavecal_meta_for_spectral_order
from pastasoss.wavecal import get_wavelengths

PWCPOS_CMD = 245.7600  # Commanded PWCPOS for the GR700XD


# TODO: order 3 currently unsupport ATM. Will be support in the future: TBD
REFERENCE_TRACE_FILES = {
    "order1": "jwst_niriss_gr700xd_order1_trace_refmodel.txt",
<<<<<<< HEAD
    "order2": "jwst_niriss_gr700xd_order2_trace_refmodel_002.txt",
    # order 3 currently unsupport ATM. Will be support in the future: TBD
=======
    "order2": "jwst_niriss_gr700xd_order2_trace_refmodel.txt",
>>>>>>> 6ad0d205
}

REFERENCE_WAVECAL_MODELS = {
    "order1": resource_filename(
        __name__, "data/jwst_niriss_gr700xd_wavelength_model_order1.json"
    ),
    "order2": resource_filename(
        __name__, "data/jwst_niriss_gr700xd_wavelength_model_order2_002.json"
    ),
}


@dataclass
class TraceModel:
    order: str
    x: np.ndarray
    y: np.ndarray
    wavelength: np.ndarray


def rotate(
    x: np.ndarray,
    y: np.ndarray,
    angle: float,
    origin: Tuple[float, float] = (0, 0),
    interp: bool = True,
) -> Tuple[np.ndarray, np.ndarray]:
    """
    Applies a rotation transformation to a set of 2D points.

    Parameters
    ----------
    x : np.ndarray
        The x-coordinates of the points to be transformed.
    y : np.ndarray
        The y-coordinates of the points to be transformed.
    angle : float
        The angle (in degrees) by which to rotate the points.
    origin : Tuple[float, float], optional
        The point about which to rotate the points. Default is (0, 0).
    interp : bool, optional
        Whether to interpolate the rotated positions onto the original x-pixel
        column values. Default is True.

    Returns
    -------
    Tuple[np.ndarray, np.ndarray]
        The x and y coordinates of the rotated points.

    Examples
    --------
    >>> x = np.array([0, 1, 2, 3])
    >>> y = np.array([0, 1, 2, 3])
    >>> x_rot, y_rot = rotate(x, y, 90)
    """

    # shift to rotate about center
    xy_center = np.atleast_2d(origin).T
    xy = np.vstack([x, y])

    # Rotation transform matrix
    radians = np.radians(angle)
    c, s = np.cos(radians), np.sin(radians)
    R = np.array([[c, -s], [s, c]])

    # apply transformation
    x_new, y_new = R @ (xy - xy_center) + xy_center

    # interpolate rotated positions onto x-pixel column values (default)
    if interp:
        # interpolate new coordinates onto original x values and mask values
        # outside of the domain of the image 0<=x<=2047 and 0<=y<=255.
        y_new = interp1d(x_new, y_new, kind="linear", fill_value="extrapolate")(x)
        mask = y_new <= 255
        x = x[mask]
        y_new = y_new[mask]
        return x, y_new

    return x_new, y_new


def get_reference_trace(
    file: str,
) -> Tuple[np.ndarray, np.ndarray, np.ndarray]:
    """
    Load in the reference trace positions given a file associated with a given
    spectral order.

    Parameters
    ----------
    file : str
        The path to the file containing the reference trace positions.

    Returns
    -------
    Tuple[np.ndarray, np.ndarray, np.ndarray]
        A tuple containing the x, y positions and origin of the reference
        traces.

    Examples
    --------
    >>> x, y, origin = get_reference_traces_positions('ref_filename.txt')
    """
    filepath = resource_filename(__name__, f"data/{file}")
    traces = np.loadtxt(filepath)
    origin = traces[0]
    x = traces[1:, 0]
    y = traces[1:, 1]
    return x, y, origin


def get_soss_traces(
    pwcpos: float, order: str = "123", interp: bool = True
) -> Tuple[np.ndarray, np.ndarray]:
    """
    This is the primary method for generate the gr700xd trace position given a
    pupil wheel positions angle provided in the FITS header under keyword
    PWCPOS. The traces for a given spectral order are found by perform a
    rotation transformation using the refence trace positions at the commanded
    PWCPOS=245.76 degrees. This methods yield sub-pixel performance and will be
    improved upon in later interations as more NIRISS/SOSS observations become
    available.

    Parameters
    ----------
    pwcpos : float
        The pupil wheel positions angle provided in the FITS header under
        keyword PWCPOS.
    order : str, optional
        The spectral order to compute the new traces for. Default is '123'.
        Support for order 3 will be added at a later date.
    interp : bool, optional
        Whether to interpolate the rotated positions onto the original x-pixel
        column values. Default is True.

    Returns
    -------
    Tuple[np.ndarray, np.ndarray]]
    If `order` is '1', a tuple of the x and y coordinates of the rotated
    points for the first spectral order.
    If `order` is '2', a tuple of the x and y coordinates of the rotated
    points for the second spectral order.
    If `order` is '3' or a combination of '1', '2', and '3', a list of
    tuples of the x and y coordinates of the rotated points for each
    spectral order.

    Raises
    ------
    ValueError
        If `order` is not '1', '2', '3', or a combination of '1', '2', and '3'.

    Examples
    --------
    >>> x_new, y_new = get_trace_from_reference_transform(2.3)
    """

    norders = len(order)

    if norders > 3:
        raise ValueError("order must be: 1,2, 3.")
    if norders > 1:
        # recursively compute the new traces for each order
        return [get_soss_traces(pwcpos, m) for m in order]

    # This might be an alternative way of writing this
    # if 'order'+order in REFERENCE_TRACE_FILES.keys():
    #     ref_file = REFERENCE_TRACE_FILES["order"+order]
    # This section can definite be refactored in a later version
    elif order == "1":
        ref_trace_file = REFERENCE_TRACE_FILES["order1"]
        wave_cal_model_meta = get_wavecal_meta_for_spectral_order("order1")

    elif order == "2":
        ref_trace_file = REFERENCE_TRACE_FILES["order2"]
        wave_cal_model_meta = get_wavecal_meta_for_spectral_order("order2")

    elif order == "3":
        print("The software currently does not support order 3 at this time.")
        return None

    # reference trace data
    x, y, origin = get_reference_trace(ref_trace_file)

    # rotated reference trace
    x_new, y_new = rotate(x, y, pwcpos - PWCPOS_CMD, origin, interp=interp)

    # wavelength associated to trace at given pwcpos value
    wavelengths = get_wavelengths(x_new, pwcpos, wave_cal_model_meta)

    # return x_new, y_new, wavelengths
    return TraceModel(order, x_new, y_new, wavelengths)<|MERGE_RESOLUTION|>--- conflicted
+++ resolved
@@ -18,12 +18,8 @@
 # TODO: order 3 currently unsupport ATM. Will be support in the future: TBD
 REFERENCE_TRACE_FILES = {
     "order1": "jwst_niriss_gr700xd_order1_trace_refmodel.txt",
-<<<<<<< HEAD
     "order2": "jwst_niriss_gr700xd_order2_trace_refmodel_002.txt",
     # order 3 currently unsupport ATM. Will be support in the future: TBD
-=======
-    "order2": "jwst_niriss_gr700xd_order2_trace_refmodel.txt",
->>>>>>> 6ad0d205
 }
 
 REFERENCE_WAVECAL_MODELS = {
